--- conflicted
+++ resolved
@@ -14,13 +14,6 @@
 macro_rules! configure_clapapp {
     ( $freshapp: expr ) => {
     $freshapp.version(VERSION)
-<<<<<<< HEAD
-            .arg(Arg::with_name("dangerous")
-                .long("dangerous")
-                .help("Disable server TLS certificate verification. Use this if you're running a local lightwalletd with a self-signed certificate. WARNING: This is dangerous, don't use it with a server that is not your own.")
-                .takes_value(false))
-=======
->>>>>>> d0016e9b
             .arg(Arg::with_name("nosync")
                 .help("By default, zecwallet-cli will sync the wallet at startup. Pass --nosync to prevent the automatic sync at startup.")
                 .long("nosync")
