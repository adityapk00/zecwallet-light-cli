use crate::lightwallet::LightWallet;

use rand::{rngs::OsRng, seq::SliceRandom};

use std::sync::{Arc, RwLock, Mutex, mpsc::channel};
use std::sync::atomic::{AtomicI32, AtomicUsize, Ordering};
use std::path::{Path, PathBuf};
use std::fs::File;
use std::collections::HashMap;
use std::io;
use std::io::prelude::*;
use std::io::{BufReader, Error, ErrorKind};

use protobuf::parse_from_bytes;

use threadpool::ThreadPool;

use json::{object, array, JsonValue};
use zcash_primitives::transaction::{TxId, Transaction};
use zcash_client_backend::{constants::testnet, constants::mainnet, constants::regtest,};

use log::{info, warn, error, LevelFilter};
use log4rs::append::rolling_file::RollingFileAppender;
use log4rs::encode::pattern::PatternEncoder;
use log4rs::config::{Appender, Config, Root};
use log4rs::filter::threshold::ThresholdFilter;
use log4rs::append::rolling_file::policy::compound::{
    CompoundPolicy,
    trigger::size::SizeTrigger,
    roll::fixed_window::FixedWindowRoller,
};

use crate::grpcconnector::{self, *};
use crate::ANCHOR_OFFSET;

mod checkpoints;

pub const DEFAULT_SERVER: &str = "https://lightwalletd.zecwallet.co:1443";
pub const WALLET_NAME: &str    = "zecwallet-light-wallet.dat";
pub const LOGFILE_NAME: &str   = "zecwallet-light-wallet.debug.log";

#[derive(Clone, Debug)]
pub struct WalletStatus {
    pub is_syncing: bool,
    pub total_blocks: u64,
    pub synced_blocks: u64,
}

impl WalletStatus {
    pub fn new() -> Self {
        WalletStatus {
            is_syncing: false,
            total_blocks: 0,
            synced_blocks: 0
        }
    }
}

#[derive(Clone, Debug)]
pub struct LightClientConfig {
    pub server                      : http::Uri,
    pub chain_name                  : String,
    pub sapling_activation_height   : u64,
    pub consensus_branch_id         : String,
    pub anchor_offset               : u32,
    pub data_dir                    : Option<String>
}

impl LightClientConfig {

    // Create an unconnected (to any server) config to test for local wallet etc...
    pub fn create_unconnected(chain_name: String, dir: Option<String>) -> LightClientConfig {
        LightClientConfig {
            server                      : http::Uri::default(),
            chain_name                  : chain_name,
            sapling_activation_height   : 0,
            consensus_branch_id         : "".to_string(),
            anchor_offset               : ANCHOR_OFFSET,
            data_dir                    : dir,
        }
    }

    pub fn create(server: http::Uri) -> io::Result<(LightClientConfig, u64)> {
        use std::net::ToSocketAddrs;
        // Test for a connection first
        format!("{}:{}", server.host().unwrap(), server.port().unwrap())
            .to_socket_addrs()?
            .next()
            .ok_or(std::io::Error::new(ErrorKind::ConnectionRefused, "Couldn't resolve server!"))?;

        // Do a getinfo first, before opening the wallet
        let info = grpcconnector::get_info(&server)
            .map_err(|e| std::io::Error::new(ErrorKind::ConnectionRefused, e))?;

        // Create a Light Client Config
        let config = LightClientConfig {
            server,
            chain_name                  : info.chain_name,
            sapling_activation_height   : info.sapling_activation_height,
            consensus_branch_id         : info.consensus_branch_id,
            anchor_offset               : ANCHOR_OFFSET,
            data_dir                    : None,
        };

        Ok((config, info.block_height))
    }


    /// Build the Logging config
    pub fn get_log_config(&self) -> io::Result<Config> {
        let window_size = 3; // log0, log1, log2
        let fixed_window_roller =
            FixedWindowRoller::builder().build("zecwallet-light-wallet-log{}",window_size).unwrap();
        let size_limit = 5 * 1024 * 1024; // 5MB as max log file size to roll
        let size_trigger = SizeTrigger::new(size_limit);
        let compound_policy = CompoundPolicy::new(Box::new(size_trigger),Box::new(fixed_window_roller));

        Config::builder()
            .appender(
                Appender::builder()
                    .filter(Box::new(ThresholdFilter::new(LevelFilter::Info)))
                    .build(
                        "logfile",
                        Box::new(
                            RollingFileAppender::builder()
                                .encoder(Box::new(PatternEncoder::new("{d} {l}::{m}{n}")))
                                .build(self.get_log_path(), Box::new(compound_policy))?,
                        ),
                    ),
            )
            .build(
                Root::builder()
                    .appender("logfile")
                    .build(LevelFilter::Debug),
            )
            .map_err(|e|Error::new(ErrorKind::Other, format!("{}", e)))
    }

    pub fn get_zcash_data_path(&self) -> Box<Path> {
        let mut zcash_data_location; 
        if self.data_dir.is_some() {
            zcash_data_location = PathBuf::from(&self.data_dir.as_ref().unwrap());
        } else {
            if cfg!(target_os="macos") || cfg!(target_os="windows") {
                zcash_data_location = dirs::data_dir().expect("Couldn't determine app data directory!");
                zcash_data_location.push("Zcash");
            } else {
                zcash_data_location = dirs::home_dir().expect("Couldn't determine home directory!");
                zcash_data_location.push(".zcash");
            };

            match &self.chain_name[..] {
                "main" => {},
                "test" => zcash_data_location.push("testnet3"),
                "regtest" => zcash_data_location.push("regtest"),
                c         => panic!("Unknown chain {}", c),
            };
        }

        // Create directory if it doesn't exist on non-mobile platforms
        #[cfg(all(not(target_os="ios"), not(target_os="android")))]
        {
            match std::fs::create_dir_all(zcash_data_location.clone()) {
                Ok(_) => {},
                Err(e) => {
                    eprintln!("Couldn't create zcash directory!\n{}", e);
                    panic!("Couldn't create zcash directory!");
                }
            }
        }

        zcash_data_location.into_boxed_path()
    }

    pub fn get_zcash_params_path(&self) -> io::Result<Box<Path>> {
        let mut zcash_params = self.get_zcash_data_path().into_path_buf();
        zcash_params.push("..");
        if cfg!(target_os="macos") || cfg!(target_os="windows") {
            zcash_params.push("ZcashParams");
        } else {
            zcash_params.push(".zcash-params");
        }

        match std::fs::create_dir_all(zcash_params.clone()) {
            Ok(_) => Ok(zcash_params.into_boxed_path()),
            Err(e) => {
                eprintln!("Couldn't create zcash params directory\n{}", e);
                Err(e)
            }
        }
    }

    pub fn get_wallet_path(&self) -> Box<Path> {
        let mut wallet_location = self.get_zcash_data_path().into_path_buf();
        wallet_location.push(WALLET_NAME);
        
        wallet_location.into_boxed_path()
    }

    pub fn wallet_exists(&self) -> bool {
        return self.get_wallet_path().exists()
    }

    pub fn backup_existing_wallet(&self) -> Result<String, String> {
        if !self.wallet_exists() {
            return Err(format!("Couldn't find existing wallet to backup. Looked in {:?}", self.get_wallet_path().to_str()));
        }
        use std::time::{SystemTime, UNIX_EPOCH};

        let mut backup_file_path = self.get_zcash_data_path().into_path_buf();
        backup_file_path.push(&format!("zecwallet-light-wallet.backup.{}.dat", SystemTime::now().duration_since(UNIX_EPOCH).unwrap().as_secs()));

        let backup_file_str = backup_file_path.to_string_lossy().to_string();
        std::fs::copy(self.get_wallet_path(), backup_file_path).map_err(|e| format!("{}", e))?;

        Ok(backup_file_str)
    }

    pub fn get_log_path(&self) -> Box<Path> {
        let mut log_path = self.get_zcash_data_path().into_path_buf();
        log_path.push(LOGFILE_NAME);

        log_path.into_boxed_path()
    }

    pub fn get_initial_state(&self, height: u64) -> Option<(u64, &str, &str)> {
        checkpoints::get_closest_checkpoint(&self.chain_name, height)
    }

    pub fn get_server_or_default(server: Option<String>) -> http::Uri {
        match server {
            Some(s) => {
                let mut s = if s.starts_with("http") {s} else { "http://".to_string() + &s};
                let uri: http::Uri = s.parse().unwrap();
                if uri.port().is_none() {
                    s = s + ":443";
                }
                s
            }
            None    => DEFAULT_SERVER.to_string()
        }.parse().unwrap()
    }

    pub fn get_coin_type(&self) -> u32 {
        match &self.chain_name[..] {
            "main"    => mainnet::COIN_TYPE,
            "test"    => testnet::COIN_TYPE,
            "regtest" => regtest::COIN_TYPE,
            c         => panic!("Unknown chain {}", c)
        }
    }

    pub fn hrp_sapling_address(&self) -> &str {
        match &self.chain_name[..] {
            "main"    => mainnet::HRP_SAPLING_PAYMENT_ADDRESS,
            "test"    => testnet::HRP_SAPLING_PAYMENT_ADDRESS,
            "regtest" => regtest::HRP_SAPLING_PAYMENT_ADDRESS,
            c         => panic!("Unknown chain {}", c)
        }
    }

    pub fn hrp_sapling_private_key(&self) -> &str {
        match &self.chain_name[..] {
            "main"    => mainnet::HRP_SAPLING_EXTENDED_SPENDING_KEY,
            "test"    => testnet::HRP_SAPLING_EXTENDED_SPENDING_KEY,
            "regtest" => regtest::HRP_SAPLING_EXTENDED_SPENDING_KEY,
            c         => panic!("Unknown chain {}", c)
        }
    }

    pub fn base58_pubkey_address(&self) -> [u8; 2] {
        match &self.chain_name[..] {
            "main"    => mainnet::B58_PUBKEY_ADDRESS_PREFIX,
            "test"    => testnet::B58_PUBKEY_ADDRESS_PREFIX,
            "regtest" => regtest::B58_PUBKEY_ADDRESS_PREFIX,
            c         => panic!("Unknown chain {}", c)
        }
    }


    pub fn base58_script_address(&self) -> [u8; 2] {
        match &self.chain_name[..] {
            "main"    => mainnet::B58_SCRIPT_ADDRESS_PREFIX,
            "test"    => testnet::B58_SCRIPT_ADDRESS_PREFIX,
            "regtest" => regtest::B58_SCRIPT_ADDRESS_PREFIX,
            c         => panic!("Unknown chain {}", c)
        }
    }

    pub fn base58_secretkey_prefix(&self) -> [u8; 1] {
        match &self.chain_name[..] {
            "main"    => [0x80],
            "test"    => [0xEF],
            "regtest" => [0xEF],
            c         => panic!("Unknown chain {}", c)
        }
    }
}

pub struct LightClient {
    pub wallet          : Arc<RwLock<LightWallet>>,

    pub config          : LightClientConfig,

    // zcash-params
    pub sapling_output  : Vec<u8>,
    pub sapling_spend   : Vec<u8>,

    sync_lock           : Mutex<()>,
    sync_status         : Arc<RwLock<WalletStatus>>, // The current syncing status of the Wallet.
}

impl LightClient {
    
    pub fn set_wallet_initial_state(&self, height: u64) {
        use std::convert::TryInto;

        let state = self.config.get_initial_state(height);

        match state {
            Some((height, hash, tree)) => self.wallet.read().unwrap().set_initial_block(height.try_into().unwrap(), hash, tree),
            _ => true,
        };
    }

<<<<<<< HEAD
    fn write_file_if_not_exists(dir: &Box<Path>, name: &str, bytes: &[u8]) -> io::Result<()> {
        let mut file_path = dir.to_path_buf();
        file_path.push(name);
        if !file_path.exists() {
            let mut file = File::create(&file_path)?;
            file.write_all(bytes)?;
        }

        Ok(())
    }

=======
    #[cfg(feature = "embed_params")]
>>>>>>> d0016e9b
    fn read_sapling_params(&mut self) {
        // Read Sapling Params
        use crate::SaplingParams;
        self.sapling_output.extend_from_slice(SaplingParams::get("sapling-output.params").unwrap().as_ref());
        self.sapling_spend.extend_from_slice(SaplingParams::get("sapling-spend.params").unwrap().as_ref());
    }

    pub fn set_sapling_params(&mut self, sapling_output: &[u8], sapling_spend: &[u8]) -> Result<(), String> {
        use sha2::{Sha256, Digest};

        // The hashes of the params need to match
        const SAPLING_OUTPUT_HASH: &str = "2f0ebbcbb9bb0bcffe95a397e7eba89c29eb4dde6191c339db88570e3f3fb0e4";
        const SAPLING_SPEND_HASH: &str = "8e48ffd23abb3a5fd9c5589204f32d9c31285a04b78096ba40a79b75677efc13";

        if SAPLING_OUTPUT_HASH.to_string() != hex::encode(Sha256::digest(&sapling_output)) {
            return Err(format!("sapling-output hash didn't match. expected {}, found {}", SAPLING_OUTPUT_HASH, hex::encode(Sha256::digest(&sapling_output)) ))
        }
        if SAPLING_SPEND_HASH.to_string() != hex::encode(Sha256::digest(&sapling_spend)) {
            return Err(format!("sapling-spend hash didn't match. expected {}, found {}", SAPLING_SPEND_HASH, hex::encode(Sha256::digest(&sapling_spend)) ))
        }

        // Will not overwrite previous params
        if self.sapling_output.is_empty() {
            self.sapling_output.extend_from_slice(sapling_output);
        }

        if self.sapling_spend.is_empty() {
            self.sapling_spend.extend_from_slice(sapling_spend);
        }

<<<<<<< HEAD
        // Ensure that the sapling params are stored on disk properly as well. 
        match self.config.get_zcash_params_path() {
            Ok(zcash_params_dir) => {
                // Create the sapling output and spend params files
                match LightClient::write_file_if_not_exists(&zcash_params_dir, "sapling-output.params", &self.sapling_output) {
                    Ok(_) => {},
                    Err(e) => eprintln!("Warning: Couldn't write the output params!\n{}", e)
                };
                
                match LightClient::write_file_if_not_exists(&zcash_params_dir, "sapling-spend.params", &self.sapling_spend) {
                    Ok(_) => {},
                    Err(e) => eprintln!("Warning: Couldn't write the output params!\n{}", e)
                }
            },
            Err(e) => {
                eprintln!("{}", e);
            }
        };
=======
        Ok(())
>>>>>>> d0016e9b
    }

    /// Method to create a test-only version of the LightClient
    #[allow(dead_code)]
    pub fn unconnected(seed_phrase: String, dir: Option<String>) -> io::Result<Self> {
        let config = LightClientConfig::create_unconnected("test".to_string(), dir);
        let mut l = LightClient {
                wallet          : Arc::new(RwLock::new(LightWallet::new(Some(seed_phrase), &config, 0)?)),
                config          : config.clone(),
                sapling_output  : vec![], 
                sapling_spend   : vec![],
                sync_lock       : Mutex::new(()),
                sync_status     : Arc::new(RwLock::new(WalletStatus::new())),
            };

        l.set_wallet_initial_state(0);
        
        #[cfg(feature = "embed_params")]
        l.read_sapling_params();

        info!("Created new wallet!");
        info!("Created LightClient to {}", &config.server);

        Ok(l)
    }

    /// Create a brand new wallet with a new seed phrase. Will fail if a wallet file 
    /// already exists on disk
    pub fn new(config: &LightClientConfig, latest_block: u64) -> io::Result<Self> {
        #[cfg(all(not(target_os="ios"), not(target_os="android")))]
        {        
            if config.wallet_exists() {
                return Err(Error::new(ErrorKind::AlreadyExists,
                        "Cannot create a new wallet from seed, because a wallet already exists"));
            }
        }

        let mut l = LightClient {
                wallet          : Arc::new(RwLock::new(LightWallet::new(None, config, latest_block)?)),
                config          : config.clone(),
                sapling_output  : vec![], 
                sapling_spend   : vec![],
                sync_lock       : Mutex::new(()),
                sync_status     : Arc::new(RwLock::new(WalletStatus::new())),
            };

        l.set_wallet_initial_state(latest_block);
        
        #[cfg(feature = "embed_params")]
        l.read_sapling_params();

        info!("Created new wallet with a new seed!");
        info!("Created LightClient to {}", &config.server);

        // Save
        l.do_save().map_err(|s| io::Error::new(ErrorKind::PermissionDenied, s))?;

        Ok(l)
    }

    pub fn new_from_phrase(seed_phrase: String, config: &LightClientConfig, birthday: u64, overwrite: bool) -> io::Result<Self> {
        #[cfg(all(not(target_os="ios"), not(target_os="android")))]
        {
            if !overwrite && config.wallet_exists() {
                return Err(Error::new(ErrorKind::AlreadyExists,
                        "Cannot create a new wallet from seed, because a wallet already exists"));
            }
        }

        let mut l = LightClient {
                wallet          : Arc::new(RwLock::new(LightWallet::new(Some(seed_phrase), config, birthday)?)),
                config          : config.clone(),
                sapling_output  : vec![], 
                sapling_spend   : vec![],
                sync_lock       : Mutex::new(()),
                sync_status     : Arc::new(RwLock::new(WalletStatus::new())),
            };

        println!("Setting birthday to {}", birthday);
        l.set_wallet_initial_state(birthday);
        
        #[cfg(feature = "embed_params")]
        l.read_sapling_params();

        info!("Created new wallet!");
        info!("Created LightClient to {}", &config.server);

        // Save
        l.do_save().map_err(|s| io::Error::new(ErrorKind::PermissionDenied, s))?;

        Ok(l)
    }

    pub fn read_from_buffer<R: Read>(config: &LightClientConfig, mut reader: R) -> io::Result<Self>{
        let wallet = LightWallet::read(&mut reader, config)?;
        let mut lc = LightClient {
            wallet          : Arc::new(RwLock::new(wallet)),
            config          : config.clone(),
            sapling_output  : vec![], 
            sapling_spend   : vec![],
            sync_lock       : Mutex::new(()),
            sync_status     : Arc::new(RwLock::new(WalletStatus::new())),
        };

        #[cfg(feature = "embed_params")]
        lc.read_sapling_params();

        info!("Read wallet with birthday {}", lc.wallet.read().unwrap().get_first_tx_block());
        info!("Created LightClient to {}", &config.server);

        Ok(lc)
    }

    pub fn read_from_disk(config: &LightClientConfig) -> io::Result<Self> {
        if !config.wallet_exists() {
            return Err(Error::new(ErrorKind::AlreadyExists,
                    format!("Cannot read wallet. No file at {}", config.get_wallet_path().display())));
        }

        let mut file_buffer = BufReader::new(File::open(config.get_wallet_path())?);
            
        let wallet = LightWallet::read(&mut file_buffer, config)?;
        let mut lc = LightClient {
            wallet          : Arc::new(RwLock::new(wallet)),
            config          : config.clone(),
            sapling_output  : vec![], 
            sapling_spend   : vec![],
            sync_lock       : Mutex::new(()),
            sync_status     : Arc::new(RwLock::new(WalletStatus::new())),
        };

        #[cfg(feature = "embed_params")]
        lc.read_sapling_params();

        info!("Read wallet with birthday {}", lc.wallet.read().unwrap().get_first_tx_block());
        info!("Created LightClient to {}", &config.server);

        Ok(lc)
    }

    pub fn init_logging(&self) -> io::Result<()> {
        // Configure logging first.
        let log_config = self.config.get_log_config()?;
        log4rs::init_config(log_config).map_err(|e| {
            std::io::Error::new(ErrorKind::Other, e)
        })?;

        Ok(())
    }

    pub fn attempt_recover_seed(config: &LightClientConfig, password: Option<String>) -> Result<String, String> {
        use std::io::prelude::*;
        use byteorder::{LittleEndian, ReadBytesExt};
        use libflate::gzip::Decoder;
        use bip39::{Mnemonic, Language};
        use zcash_primitives::serialize::Vector;

        let mut inp = BufReader::new(File::open(config.get_wallet_path()).unwrap());
        let version = inp.read_u64::<LittleEndian>().unwrap();
        println!("Reading wallet version {}", version);

        // At version 5, we're writing the rest of the file as a compressed stream (gzip)
        let mut reader: Box<dyn Read> = if version != 5 {
            Box::new(inp)
        } else {
            Box::new(Decoder::new(inp).unwrap())
        };

        let encrypted = if version >= 4 {
            reader.read_u8().unwrap() > 0
        } else {
            false
        };

        if encrypted && password.is_none() {
            return Err("The wallet is encrypted and a password was not specified. Please specify the password with '--password'!".to_string());
        }

        let mut enc_seed = [0u8; 48];
        if version >= 4 {
            reader.read_exact(&mut enc_seed).unwrap();
        }

        let nonce = if version >= 4 {
            Vector::read(&mut reader, |r| r.read_u8()).unwrap()
        } else {
            vec![]
        };

        let phrase = if encrypted {
            use sodiumoxide::crypto::secretbox;
            use crate::lightwallet::double_sha256;

            // Get the doublesha256 of the password, which is the right length
            let key = secretbox::Key::from_slice(&double_sha256(password.unwrap().as_bytes())).unwrap();
            let nonce = secretbox::Nonce::from_slice(&nonce).unwrap();

            let seed = match secretbox::open(&enc_seed, &nonce, &key) {
                Ok(s) => s,
                Err(_) => return Err("Decryption failed. Is your password correct?".to_string())
            };
            
            Mnemonic::from_entropy(&seed, Language::English)
        } else {
            // Seed
            let mut seed_bytes = [0u8; 32];
            reader.read_exact(&mut seed_bytes).unwrap();

            Mnemonic::from_entropy(&seed_bytes, Language::English) 
        }.map_err(|e| format!("Failed to read seed. {:?}", e));
        
        phrase.map(|m| m.phrase().to_string())
    }


    pub fn last_scanned_height(&self) -> u64 {
        self.wallet.read().unwrap().last_scanned_height() as u64
    }

    // Export private keys
    pub fn do_export(&self, addr: Option<String>) -> Result<JsonValue, &str> {
        if !self.wallet.read().unwrap().is_unlocked_for_spending() {
            error!("Wallet is locked");
            return Err("Wallet is locked");
        }

        // Clone address so it can be moved into the closure
        let address = addr.clone();
        let wallet = self.wallet.read().unwrap();
        // Go over all z addresses
        let z_keys = wallet.get_z_private_keys().iter()
            .filter( move |(addr, _)| address.is_none() || address.as_ref() == Some(addr))
            .map( |(addr, pk)|
                object!{
                    "address"     => addr.clone(),
                    "private_key" => pk.clone()
                }
            ).collect::<Vec<JsonValue>>();

        // Clone address so it can be moved into the closure
        let address = addr.clone();

        // Go over all t addresses
        let t_keys = wallet.get_t_secret_keys().iter()
            .filter( move |(addr, _)| address.is_none() || address.as_ref() == Some(addr))
            .map( |(addr, sk)|
                object!{
                    "address"     => addr.clone(),
                    "private_key" => sk.clone(),
                }
            ).collect::<Vec<JsonValue>>();

        let mut all_keys = vec![];
        all_keys.extend_from_slice(&z_keys);
        all_keys.extend_from_slice(&t_keys);

        Ok(all_keys.into())
    }

    pub fn do_address(&self) -> JsonValue {
        let wallet = self.wallet.read().unwrap();

        // Collect z addresses
        let z_addresses = wallet.get_all_zaddresses();

        // Collect t addresses
        let t_addresses = wallet.taddresses.read().unwrap().iter().map( |a| a.clone() )
                            .collect::<Vec<String>>();

        object!{
            "z_addresses" => z_addresses,
            "t_addresses" => t_addresses,
        }
    }

    pub fn do_balance(&self) -> JsonValue {
        let wallet = self.wallet.read().unwrap();

        // Collect z addresses
        let z_addresses = wallet.get_all_zaddresses().iter().map(|zaddress| {
            object!{
                "address" => zaddress.clone(),
                "zbalance" => wallet.zbalance(Some(zaddress.clone())),
                "verified_zbalance" => wallet.verified_zbalance(Some(zaddress.clone())),
            }
        }).collect::<Vec<JsonValue>>();

        // Collect t addresses
        let t_addresses = wallet.taddresses.read().unwrap().iter().map( |address| {
            // Get the balance for this address
            let balance = wallet.tbalance(Some(address.clone()));
            
            object!{
                "address" => address.clone(),
                "balance" => balance,
            }
        }).collect::<Vec<JsonValue>>();

        object!{
            "zbalance"           => wallet.zbalance(None),
            "verified_zbalance"  => wallet.verified_zbalance(None),
            "tbalance"           => wallet.tbalance(None),
            "z_addresses"        => z_addresses,
            "t_addresses"        => t_addresses,
        }
    }

    pub fn do_save(&self) -> Result<(), String> {        
        // On mobile platforms, disable the save, because the saves will be handled by the native layer, and not in rust
        if cfg!(all(not(target_os="ios"), not(target_os="android"))) { 
            // If the wallet is encrypted but unlocked, lock it again.
            {
                let mut wallet = self.wallet.write().unwrap();
                if wallet.is_encrypted() && wallet.is_unlocked_for_spending() {
                    match wallet.lock() {
                        Ok(_) => {},
                        Err(e) => {
                            let err = format!("ERR: {}", e);
                            error!("{}", err);
                            return Err(e.to_string());
                        }
                    }
                }
            }        

            {
                // Prevent any overlapping syncs during save, and don't save in the middle of a sync
                let _lock = self.sync_lock.lock().unwrap();

                let wallet = self.wallet.write().unwrap();

                let mut wallet_bytes = vec![];
                match wallet.write(&mut wallet_bytes) {
                    Ok(_) => {
                        let mut file = File::create(self.config.get_wallet_path()).unwrap();
                        file.write_all(&wallet_bytes).map_err(|e| format!("{}", e))?;
                        Ok(())
                    }, 
                    Err(e) => {
                        let err = format!("ERR: {}", e);
                        error!("{}", err);
                        Err(e.to_string())
                    }
                }
            }
        } else {
            // On ios and android just return OK
            Ok(())
        }
    }


    pub fn do_save_to_buffer(&self) -> Result<Vec<u8>, String> {
        // If the wallet is encrypted but unlocked, lock it again.
        {
           let mut wallet = self.wallet.write().unwrap();
           if wallet.is_encrypted() && wallet.is_unlocked_for_spending() {
               match wallet.lock() {
                   Ok(_) => {},
                   Err(e) => {
                       let err = format!("ERR: {}", e);
                       error!("{}", err);
                       return Err(e.to_string());
                   }
               }
           }
       }        

       let mut buffer: Vec<u8> = vec![];
       match self.wallet.write().unwrap().write(&mut buffer) {
           Ok(_) => Ok(buffer),
           Err(e) => {
               let err = format!("ERR: {}", e);
               error!("{}", err);
               Err(e.to_string())
           }
       }
   }

    pub fn get_server_uri(&self) -> http::Uri {
        self.config.server.clone()
    }

    pub fn do_info(&self) -> String {
        match get_info(&self.get_server_uri()) {
            Ok(i) => {
                let o = object!{
                    "version" => i.version,
                    "vendor" => i.vendor,
                    "taddr_support" => i.taddr_support,
                    "chain_name" => i.chain_name,
                    "sapling_activation_height" => i.sapling_activation_height,
                    "consensus_branch_id" => i.consensus_branch_id,
                    "latest_block_height" => i.block_height
                };
                o.pretty(2)
            },
            Err(e) => e
        }
    }

    pub fn do_seed_phrase(&self) -> Result<JsonValue, &str> {
        if !self.wallet.read().unwrap().is_unlocked_for_spending() {
            error!("Wallet is locked");
            return Err("Wallet is locked");
        }

        let wallet = self.wallet.read().unwrap();
        Ok(object!{
            "seed"     => wallet.get_seed_phrase(),
            "birthday" => wallet.get_birthday()
        })
    }

    // Return a list of all notes, spent and unspent
    pub fn do_list_notes(&self, all_notes: bool) -> JsonValue {
        let mut unspent_notes: Vec<JsonValue> = vec![];
        let mut spent_notes  : Vec<JsonValue> = vec![];
        let mut pending_notes: Vec<JsonValue> = vec![];

        {
            // Collect Sapling notes
            let wallet = self.wallet.read().unwrap();
            wallet.txs.read().unwrap().iter()
                .flat_map( |(txid, wtx)| {
                    wtx.notes.iter().filter_map(move |nd| 
                        if !all_notes && nd.spent.is_some() {
                            None
                        } else {
                            Some(object!{
                                "created_in_block"   => wtx.block,
                                "datetime"           => wtx.datetime,
                                "created_in_txid"    => format!("{}", txid),
                                "value"              => nd.note.value,
                                "is_change"          => nd.is_change,
                                "address"            => LightWallet::note_address(self.config.hrp_sapling_address(), nd),
                                "spent"              => nd.spent.map(|spent_txid| format!("{}", spent_txid)),
                                "unconfirmed_spent"  => nd.unconfirmed_spent.map(|spent_txid| format!("{}", spent_txid)),
                            })
                        }
                    )
                })
                .for_each( |note| {
                    if note["spent"].is_null() && note["unconfirmed_spent"].is_null() {
                        unspent_notes.push(note);
                    } else if !note["spent"].is_null() {
                        spent_notes.push(note);
                    } else {
                        pending_notes.push(note);
                    }
                });
        }
        
        let mut unspent_utxos: Vec<JsonValue> = vec![];
        let mut spent_utxos  : Vec<JsonValue> = vec![];
        let mut pending_utxos: Vec<JsonValue> = vec![];
        
        {
            let wallet = self.wallet.read().unwrap();
            wallet.txs.read().unwrap().iter()
                .flat_map( |(txid, wtx)| {
                    wtx.utxos.iter().filter_map(move |utxo| 
                        if !all_notes && utxo.spent.is_some() {
                            None
                        } else {
                            Some(object!{
                                "created_in_block"   => wtx.block,
                                "datetime"           => wtx.datetime,
                                "created_in_txid"    => format!("{}", txid),
                                "value"              => utxo.value,
                                "scriptkey"          => hex::encode(utxo.script.clone()),
                                "is_change"          => false, // TODO: Identify notes as change if we send change to taddrs
                                "address"            => utxo.address.clone(),
                                "spent"              => utxo.spent.map(|spent_txid| format!("{}", spent_txid)),
                                "unconfirmed_spent"  => utxo.unconfirmed_spent.map(|spent_txid| format!("{}", spent_txid)),
                            })
                        }
                    )
                })
                .for_each( |utxo| {
                    if utxo["spent"].is_null() && utxo["unconfirmed_spent"].is_null() {
                        unspent_utxos.push(utxo);
                    } else if !utxo["spent"].is_null() {
                        spent_utxos.push(utxo);
                    } else {
                        pending_utxos.push(utxo);
                    }
                });
        }

        let mut res = object!{
            "unspent_notes" => unspent_notes,
            "pending_notes" => pending_notes,
            "utxos"         => unspent_utxos,
            "pending_utxos" => pending_utxos,
        };

        if all_notes {
            res["spent_notes"] = JsonValue::Array(spent_notes);
            res["spent_utxos"] = JsonValue::Array(spent_utxos);
        }

        res
    }

    pub fn do_encryption_status(&self) -> JsonValue {
        let wallet = self.wallet.read().unwrap();
        object!{
            "encrypted" => wallet.is_encrypted(),
            "locked"    => !wallet.is_unlocked_for_spending()
        }
    }

    pub fn do_list_transactions(&self) -> JsonValue {
        let wallet = self.wallet.read().unwrap();

        // Create a list of TransactionItems from wallet txns
        let mut tx_list = wallet.txs.read().unwrap().iter()
            .flat_map(| (_k, v) | {
                let mut txns: Vec<JsonValue> = vec![];

                if v.total_shielded_value_spent + v.total_transparent_value_spent > 0 {
                    // If money was spent, create a transaction. For this, we'll subtract
                    // all the change notes. TODO: Add transparent change here to subtract it also
                    let total_change: u64 = v.notes.iter()
                        .filter( |nd| nd.is_change )
                        .map( |nd| nd.note.value )
                        .sum();

                    // TODO: What happens if change is > than sent ?

                    // Collect outgoing metadata
                    let outgoing_json = v.outgoing_metadata.iter()
                        .map(|om| 
                            object!{
                                "address" => om.address.clone(),
                                "value"   => om.value,
                                "memo"    => LightWallet::memo_str(&Some(om.memo.clone())),
                        })
                        .collect::<Vec<JsonValue>>();                    

                    txns.push(object! {
                        "block_height" => v.block,
                        "datetime"     => v.datetime,
                        "txid"         => format!("{}", v.txid),
                        "amount"       => total_change as i64 
                                            - v.total_shielded_value_spent as i64 
                                            - v.total_transparent_value_spent as i64,
                        "outgoing_metadata" => outgoing_json,
                    });
                } 

                // For each sapling note that is not a change, add a Tx.
                txns.extend(v.notes.iter()
                    .filter( |nd| !nd.is_change )
                    .enumerate()
                    .map ( |(i, nd)| 
                        object! {
                            "block_height" => v.block,
                            "datetime"     => v.datetime,
                            "position"     => i,
                            "txid"         => format!("{}", v.txid),
                            "amount"       => nd.note.value as i64,
                            "address"      => LightWallet::note_address(self.config.hrp_sapling_address(), nd),
                            "memo"         => LightWallet::memo_str(&nd.memo),
                    })
                );

                // Get the total transparent received
                let total_transparent_received = v.utxos.iter().map(|u| u.value).sum::<u64>();
                if total_transparent_received > v.total_transparent_value_spent {
                    // Create an input transaction for the transparent value as well.
                    txns.push(object!{
                        "block_height" => v.block,
                        "datetime"     => v.datetime,
                        "txid"         => format!("{}", v.txid),
                        "amount"       => total_transparent_received as i64 - v.total_transparent_value_spent as i64,
                        "address"      => v.utxos.iter().map(|u| u.address.clone()).collect::<Vec<String>>().join(","),
                        "memo"         => None::<String>
                    })
                }

                txns
            })
            .collect::<Vec<JsonValue>>();

        // Add in all mempool txns
        tx_list.extend(wallet.mempool_txs.read().unwrap().iter().map( |(_, wtx)| {
            use zcash_primitives::transaction::components::amount::DEFAULT_FEE;
            use std::convert::TryInto;
            
            let amount: u64 = wtx.outgoing_metadata.iter().map(|om| om.value).sum::<u64>();
            let fee: u64 = DEFAULT_FEE.try_into().unwrap();

            // Collect outgoing metadata
            let outgoing_json = wtx.outgoing_metadata.iter()
                .map(|om| 
                    object!{
                        "address" => om.address.clone(),
                        "value"   => om.value,
                        "memo"    => LightWallet::memo_str(&Some(om.memo.clone())),
                }).collect::<Vec<JsonValue>>();                    

            object! {
                "block_height" => wtx.block,
                "datetime"     => wtx.datetime,
                "txid"         => format!("{}", wtx.txid),
                "amount"       => -1 * (fee + amount) as i64,
                "unconfirmed"  => true,
                "outgoing_metadata" => outgoing_json,
            }
        }));

        tx_list.sort_by( |a, b| if a["block_height"] == b["block_height"] {
                                    a["txid"].as_str().cmp(&b["txid"].as_str())
                                } else {
                                    a["block_height"].as_i32().cmp(&b["block_height"].as_i32())
                                }
        );

        JsonValue::Array(tx_list)
    }

    /// Create a new address, deriving it from the seed.
    pub fn do_new_address(&self, addr_type: &str) -> Result<JsonValue, String> {
        if !self.wallet.read().unwrap().is_unlocked_for_spending() {
            error!("Wallet is locked");
            return Err("Wallet is locked".to_string());
        }

        let new_address = {
            let wallet = self.wallet.write().unwrap();

            match addr_type {
                "z" => wallet.add_zaddr(),
                "t" => wallet.add_taddr(),
                _   => {
                    let e = format!("Unrecognized address type: {}", addr_type);
                    error!("{}", e);
                    return Err(e);
                }
            }
        };

        self.do_save()?;

        Ok(array![new_address])
    }

    pub fn clear_state(&self) {
        // First, clear the state from the wallet
        self.wallet.read().unwrap().clear_blocks();

        // Then set the initial block
        self.set_wallet_initial_state(self.wallet.read().unwrap().get_birthday());
        info!("Cleared wallet state");        
    }

    pub fn do_rescan(&self) -> Result<JsonValue, String> {
        if !self.wallet.read().unwrap().is_unlocked_for_spending() {
            warn!("Wallet is locked, new HD addresses won't be added!");
        }
        
        info!("Rescan starting");
        
        self.clear_state();

        // Then, do a sync, which will force a full rescan from the initial state
        let response = self.do_sync(true);

        self.do_save()?;
        info!("Rescan finished");

        response
    }

    /// Return the syncing status of the wallet
    pub fn do_scan_status(&self) -> WalletStatus {
        self.sync_status.read().unwrap().clone()
    }

    pub fn do_sync(&self, print_updates: bool) -> Result<JsonValue, String> {
        let mut retry_count = 0;
        loop {
            match self.do_sync_internal(print_updates, retry_count) {
                Ok(j) => return Ok(j),
                Err(e) => {
                    retry_count += 1;
                    if retry_count > 5 {
                        return Err(e);
                    }
                    // Sleep exponentially backing off
                    std::thread::sleep(std::time::Duration::from_secs((2 as u64).pow(retry_count)));
                    println!("Sync error {}\nRetry count {}", e, retry_count);
                }
            }
        }
    }

    fn do_sync_internal(&self, print_updates: bool, retry_count: u32) -> Result<JsonValue, String> {
        // We can only do one sync at a time because we sync blocks in serial order
        // If we allow multiple syncs, they'll all get jumbled up.
        let _lock = self.sync_lock.lock().unwrap();

        // Sync is 3 parts
        // 1. Get the latest block
        // 2. Get all the blocks that we don't have
        // 3. Find all new Txns that don't have the full Tx, and get them as full transactions 
        //    and scan them, mainly to get the memos
        let mut last_scanned_height = self.wallet.read().unwrap().last_scanned_height() as u64;

        // This will hold the latest block fetched from the RPC
        let latest_block = fetch_latest_block(&self.get_server_uri())?.height;
       
        if latest_block < last_scanned_height {
            let w = format!("Server's latest block({}) is behind ours({})", latest_block, last_scanned_height);
            warn!("{}", w);
            return Err(w);
        }

        info!("Latest block is {}", latest_block);

        // Get the end height to scan to.
        let scan_batch_size = 1000;
        let mut end_height = std::cmp::min(last_scanned_height + scan_batch_size, latest_block);

        // If there's nothing to scan, just return
        if last_scanned_height == latest_block {
            info!("Nothing to sync, returning");
            return Ok(object!{ "result" => "success" })
        }

        {
            let mut status = self.sync_status.write().unwrap();
            status.is_syncing = true;
            status.synced_blocks = last_scanned_height;
            status.total_blocks = latest_block;
        }

        // Count how many bytes we've downloaded
        let bytes_downloaded = Arc::new(AtomicUsize::new(0));

        let mut total_reorg = 0;

        // Collect all txns in blocks that we have a tx in. We'll fetch all these
        // txs along with our own, so that the server doesn't learn which ones
        // belong to us.
        let all_new_txs = Arc::new(RwLock::new(vec![]));

        // Create a new threadpool (max 8 threads) to scan with
        let pool = ThreadPool::new(std::cmp::min(8, num_cpus::get()));

        // Fetch CompactBlocks in increments
        let mut pass = 0;
        loop {
            pass +=1 ;
            // Collect all block times, because we'll need to update transparent tx
            // datetime via the block height timestamp
            let block_times = Arc::new(RwLock::new(HashMap::new()));

            let local_light_wallet = self.wallet.clone();
            let local_bytes_downloaded = bytes_downloaded.clone();

            let start_height = last_scanned_height + 1;
            info!("Start height is {}", start_height);

            // Show updates only if we're syncing a lot of blocks
            if print_updates && (latest_block - start_height) > 100 {
                print!("Syncing {}/{}\r", start_height, latest_block);
                io::stdout().flush().ok().expect("Could not flush stdout");
            }

            {
                let mut status = self.sync_status.write().unwrap();
                status.is_syncing = true;
                status.synced_blocks = start_height;
                status.total_blocks = latest_block;
            }

            // Fetch compact blocks
            info!("Fetching blocks {}-{}", start_height, end_height);

            let all_txs = all_new_txs.clone();
            let block_times_inner = block_times.clone();

            let last_invalid_height = Arc::new(AtomicI32::new(0));
            let last_invalid_height_inner = last_invalid_height.clone();

            let tpool = pool.clone();
            fetch_blocks(&self.get_server_uri(), start_height, end_height, pool.clone(),
                move |encoded_block: &[u8], height: u64| {
                    // Process the block only if there were no previous errors
                    if last_invalid_height_inner.load(Ordering::SeqCst) > 0 {
                        return;
                    }

                    // Parse the block and save it's time. We'll use this timestamp for 
                    // transactions in this block that might belong to us.
                    let block: Result<zcash_client_backend::proto::compact_formats::CompactBlock, _>
                                        = parse_from_bytes(encoded_block);
                    match block {
                        Ok(b) => {
                            block_times_inner.write().unwrap().insert(b.height, b.time);
                        },
                        Err(_) => {}
                    }

                    match local_light_wallet.read().unwrap().scan_block_with_pool(encoded_block, &tpool) {
                        Ok(block_txns) => {
                            // Add to global tx list
                            all_txs.write().unwrap().extend_from_slice(&block_txns.iter().map(|txid| (txid.clone(), height as i32)).collect::<Vec<_>>()[..]);
                        },
                        Err(invalid_height) => {
                            // Block at this height seems to be invalid, so invalidate up till that point
                            last_invalid_height_inner.store(invalid_height, Ordering::SeqCst);
                        }
                    };

                    local_bytes_downloaded.fetch_add(encoded_block.len(), Ordering::SeqCst);
            })?;

            {
                // println!("Total scan duration: {:?}", self.wallet.read().unwrap().total_scan_duration.read().unwrap().get(0).unwrap().as_millis());
            
                let t = self.wallet.read().unwrap();
                let mut d = t.total_scan_duration.write().unwrap();
                d.clear();
                d.push(std::time::Duration::new(0, 0));
            }
            

            // Check if there was any invalid block, which means we might have to do a reorg
            let invalid_height = last_invalid_height.load(Ordering::SeqCst);
            if invalid_height > 0 {
                total_reorg += self.wallet.read().unwrap().invalidate_block(invalid_height);

                warn!("Invalidated block at height {}. Total reorg is now {}", invalid_height, total_reorg);
            }

            // Make sure we're not re-orging too much!
            if total_reorg > (crate::lightwallet::MAX_REORG - 1) as u64 {
                error!("Reorg has now exceeded {} blocks!", crate::lightwallet::MAX_REORG);
                return Err(format!("Reorg has exceeded {} blocks. Aborting.", crate::lightwallet::MAX_REORG));
            } 
            
            if invalid_height > 0 {
                // Reset the scanning heights
                last_scanned_height = (invalid_height - 1) as u64;
                end_height = std::cmp::min(last_scanned_height + 1000, latest_block);

                warn!("Reorg: reset scanning from {} to {}", last_scanned_height, end_height);

                continue;
            }

            // If it got here, that means the blocks are scanning properly now. 
            // So, reset the total_reorg
            total_reorg = 0;

            // We'll also fetch all the txids that our transparent addresses are involved with
            {
                // Copy over addresses so as to not lock up the wallet, which we'll use inside the callback below. 
                let addresses = self.wallet.read().unwrap()
                                    .taddresses.read().unwrap().iter().map(|a| a.clone())
                                    .collect::<Vec<String>>();
                
                // Create a channel so the fetch_transparent_txids can send the results back
                let (ctx, crx) = channel();
                let num_addresses = addresses.len();

                for address in addresses {
                    let wallet = self.wallet.clone();
                    let block_times_inner = block_times.clone();

                    // If this is the first pass after a retry, fetch older t address txids too, becuse
                    // they might have been missed last time.
                    let transparent_start_height = if pass == 1 && retry_count > 0 {
                        start_height - scan_batch_size
                    } else {
                        start_height
                    };

                    let pool = pool.clone();
                    let server_uri = self.get_server_uri();
                    let ctx = ctx.clone();

                    pool.execute(move || {
                        // Fetch the transparent transactions for this address, and send the results 
                        // via the channel
                        let r = fetch_transparent_txids(&server_uri, address, transparent_start_height, end_height,
                            move |tx_bytes: &[u8], height: u64| {
                                let tx = Transaction::read(tx_bytes).unwrap();

                                // Scan this Tx for transparent inputs and outputs
                                let datetime = block_times_inner.read().unwrap().get(&height).map(|v| *v).unwrap_or(0);
                                wallet.read().unwrap().scan_full_tx(&tx, height as i32, datetime as u64); 
                        });
                        ctx.send(r).unwrap();
                    });
                }

                // Collect all results from the transparent fetches, and make sure everything was OK. 
                // If it was not, we return an error, which will go back to the retry
                crx.iter().take(num_addresses).collect::<Result<Vec<()>, String>>()?;
            }           
            
            // Do block height accounting
            last_scanned_height = end_height;
            end_height = last_scanned_height + 1000;

            if last_scanned_height >= latest_block {
                break;
            } else if end_height > latest_block {
                end_height = latest_block;
            }
        }

        if print_updates{
            println!(""); // New line to finish up the updates
        }
        
        info!("Synced to {}, Downloaded {} kB", latest_block, bytes_downloaded.load(Ordering::SeqCst) / 1024);
        {
            let mut status = self.sync_status.write().unwrap();
            status.is_syncing = false;
            status.synced_blocks = latest_block;
            status.total_blocks = latest_block;
        }

        // Get the Raw transaction for all the wallet transactions

        // We need to first copy over the Txids from the wallet struct, because
        // we need to free the read lock from here (Because we'll self.wallet.txs later)
        let mut txids_to_fetch: Vec<(TxId, i32)> = self.wallet.read().unwrap().txs.read().unwrap().values()
                                                        .filter(|wtx| wtx.full_tx_scanned == false)
                                                        .map(|wtx| (wtx.txid.clone(), wtx.block))
                                                        .collect::<Vec<(TxId, i32)>>();

        info!("Fetching {} new txids, total {} with decoy", txids_to_fetch.len(), all_new_txs.read().unwrap().len());
        txids_to_fetch.extend_from_slice(&all_new_txs.read().unwrap()[..]);
        txids_to_fetch.sort();
        txids_to_fetch.dedup();

        let mut rng = OsRng;        
        txids_to_fetch.shuffle(&mut rng);

        let num_fetches = txids_to_fetch.len();
        let (ctx, crx) = channel();

        // And go and fetch the txids, getting the full transaction, so we can 
        // read the memos
        for (txid, height) in txids_to_fetch {
            let light_wallet_clone = self.wallet.clone();

            let pool = pool.clone();
            let server_uri = self.get_server_uri();
            let ctx = ctx.clone();
            
            pool.execute(move || {
                info!("Fetching full Tx: {}", txid);

                match fetch_full_tx(&server_uri, txid) {
                    Ok(tx_bytes) => {
                        let tx = Transaction::read(&tx_bytes[..]).unwrap();
    
                        light_wallet_clone.read().unwrap().scan_full_tx(&tx, height, 0);
                        ctx.send(Ok(())).unwrap();
                    },
                    Err(e) => ctx.send(Err(e)).unwrap()
                };                
            });
        };

        // Wait for all the fetches to finish.
        let result = crx.iter().take(num_fetches).collect::<Result<Vec<()>, String>>();
        match result {
            Ok(_) => Ok(object!{
                "result" => "success",
                "latest_block" => latest_block,
                "downloaded_bytes" => bytes_downloaded.load(Ordering::SeqCst)
            }),
            Err(e) => Err(format!("Error fetching all txns for memos: {}", e))
        }        
    }

    pub fn do_send(&self, addrs: Vec<(&str, u64, Option<String>)>) -> Result<String, String> {
        if !self.wallet.read().unwrap().is_unlocked_for_spending() {
            error!("Wallet is locked");
            return Err("Wallet is locked".to_string());
        }

        info!("Creating transaction");

        let rawtx = self.wallet.write().unwrap().send_to_address(
            u32::from_str_radix(&self.config.consensus_branch_id, 16).unwrap(), 
            &self.sapling_spend, &self.sapling_output,
            addrs
        );
        
        match rawtx {
            Ok(txbytes)   => broadcast_raw_tx(&self.get_server_uri(), txbytes),
            Err(e)        => Err(format!("Error: No Tx to broadcast. Error was: {}", e))
        }
    }
}

#[cfg(test)]
pub mod tests {
    use lazy_static::lazy_static;
    use tempdir::TempDir;
    use super::{LightClient, LightClientConfig};

    lazy_static!{
        static ref TEST_SEED: String = "youth strong sweet gorilla hammer unhappy congress stamp left stereo riot salute road tag clean toilet artefact fork certain leopard entire civil degree wonder".to_string();
    }

    #[test]
    pub fn test_encrypt_decrypt() {
        let lc = super::LightClient::unconnected(TEST_SEED.to_string(), None).unwrap();

        assert!(!lc.do_export(None).is_err());
        assert!(!lc.do_new_address("z").is_err());
        assert!(!lc.do_new_address("t").is_err());
        assert_eq!(lc.do_seed_phrase().unwrap()["seed"], TEST_SEED.to_string());

        // Encrypt and Lock the wallet
        lc.wallet.write().unwrap().encrypt("password".to_string()).unwrap();
        assert!(lc.do_export(None).is_err());
        assert!(lc.do_seed_phrase().is_err());
        assert!(lc.do_new_address("t").is_err());
        assert!(lc.do_new_address("z").is_err());
        assert!(lc.do_send(vec![("z", 0, None)]).is_err());

        // Do a unlock, and make sure it all works now
        lc.wallet.write().unwrap().unlock("password".to_string()).unwrap();
        assert!(!lc.do_export(None).is_err());
        assert!(!lc.do_seed_phrase().is_err());

        // This will lock the wallet again, so after this, we'll need to unlock again
        assert!(!lc.do_new_address("t").is_err());
        lc.wallet.write().unwrap().unlock("password".to_string()).unwrap();
        
        assert!(!lc.do_new_address("z").is_err());
    }

    #[test]
    pub fn test_addresses() {
        let lc = super::LightClient::unconnected(TEST_SEED.to_string(), None).unwrap();
        
        {
            let addresses = lc.do_address();
            // When restoring from seed, there should be 5+1 addresses
            assert_eq!(addresses["z_addresses"].len(), 6);
            assert_eq!(addresses["t_addresses"].len(), 6);
        }
        
        // Add new z and t addresses
        let taddr1 = lc.do_new_address("t").unwrap()[0].as_str().unwrap().to_string();
        let taddr2 = lc.do_new_address("t").unwrap()[0].as_str().unwrap().to_string();        
        let zaddr1 = lc.do_new_address("z").unwrap()[0].as_str().unwrap().to_string();
        let zaddr2 = lc.do_new_address("z").unwrap()[0].as_str().unwrap().to_string();
        
        let addresses = lc.do_address();
        assert_eq!(addresses["z_addresses"].len(), 8);
        assert_eq!(addresses["z_addresses"][6], zaddr1);
        assert_eq!(addresses["z_addresses"][7], zaddr2);

        assert_eq!(addresses["t_addresses"].len(), 8);
        assert_eq!(addresses["t_addresses"][6], taddr1);
        assert_eq!(addresses["t_addresses"][7], taddr2);

        use std::sync::{Arc, RwLock, Mutex};
        use crate::lightclient::{WalletStatus, LightWallet};

        // When creating a new wallet, there is only 1 address
        let config = LightClientConfig::create_unconnected("test".to_string(), None);
        let lc = LightClient {
            wallet          : Arc::new(RwLock::new(LightWallet::new(None, &config, 0).unwrap())),
            config          : config,
            sapling_output  : vec![], 
            sapling_spend   : vec![],
            sync_lock       : Mutex::new(()),
            sync_status     : Arc::new(RwLock::new(WalletStatus::new())),
        };
        {
            let addresses = lc.do_address();
            // New wallets have only 1 address
            assert_eq!(addresses["z_addresses"].len(), 1);
            assert_eq!(addresses["t_addresses"].len(), 1);
        }
    }

    #[test]
    pub fn test_wallet_creation() {
        // Create a new tmp director
        {
            let tmp = TempDir::new("lctest").unwrap();
            let dir_name = tmp.path().to_str().map(|s| s.to_string());

            // A lightclient to a new, empty directory works.
            let config = LightClientConfig::create_unconnected("test".to_string(), dir_name);
            let lc = LightClient::new(&config, 0).unwrap();
            let seed = lc.do_seed_phrase().unwrap()["seed"].as_str().unwrap().to_string();
            lc.do_save().unwrap();

            // Doing another new will fail, because the wallet file now already exists
            assert!(LightClient::new(&config, 0).is_err());

            // new_from_phrase will not work either, again, because wallet file exists
            assert!(LightClient::new_from_phrase(TEST_SEED.to_string(), &config, 0, false).is_err());

            // Creating a lightclient to the same dir without a seed should re-read the same wallet
            // file and therefore the same seed phrase
            let lc2 = LightClient::read_from_disk(&config).unwrap();
            assert_eq!(seed, lc2.do_seed_phrase().unwrap()["seed"].as_str().unwrap().to_string());
        }

        // Now, get a new directory, and try to read from phrase
        {
            let tmp = TempDir::new("lctest").unwrap();
            let dir_name = tmp.path().to_str().map(|s| s.to_string());

            let config = LightClientConfig::create_unconnected("test".to_string(), dir_name);

            // read_from_disk will fail, because the dir doesn't exist
            assert!(LightClient::read_from_disk(&config).is_err());

            // New from phrase should work becase a file doesn't exist already
            let lc = LightClient::new_from_phrase(TEST_SEED.to_string(), &config, 0, false).unwrap();
            assert_eq!(TEST_SEED.to_string(), lc.do_seed_phrase().unwrap()["seed"].as_str().unwrap().to_string());
            lc.do_save().unwrap();

            // Now a new will fail because wallet exists
            assert!(LightClient::new(&config, 0).is_err());
        }
    }

    #[test]
    pub fn test_recover_seed() {
        // Create a new tmp director
        {
            let tmp = TempDir::new("lctest").unwrap();
            let dir_name = tmp.path().to_str().map(|s| s.to_string());

            // A lightclient to a new, empty directory works.
            let config = LightClientConfig::create_unconnected("test".to_string(), dir_name);
            let lc = LightClient::new(&config, 0).unwrap();
            let seed = lc.do_seed_phrase().unwrap()["seed"].as_str().unwrap().to_string();
            lc.do_save().unwrap();

            assert_eq!(seed, LightClient::attempt_recover_seed(&config, None).unwrap());

            // Now encrypt and save the file
            let pwd = "password".to_string();
            lc.wallet.write().unwrap().encrypt(pwd.clone()).unwrap();
            lc.do_save().unwrap();

            assert_eq!(seed, LightClient::attempt_recover_seed(&config, Some(pwd)).unwrap());
        }
    }

    #[test]
    pub fn test_set_params() {
        let tmp = TempDir::new("lctest").unwrap();
        let dir_name = tmp.path().to_str().map(|s| s.to_string());

        let config = LightClientConfig::create_unconnected("test".to_string(), dir_name);
        let mut lc = LightClient::new(&config, 0).unwrap();

        use crate::SaplingParams;
        assert!(lc.set_sapling_params(
            SaplingParams::get("sapling-output.params").unwrap().as_ref(), 
            SaplingParams::get("sapling-spend.params").unwrap().as_ref()).is_ok());
    }

}<|MERGE_RESOLUTION|>--- conflicted
+++ resolved
@@ -323,7 +323,6 @@
         };
     }
 
-<<<<<<< HEAD
     fn write_file_if_not_exists(dir: &Box<Path>, name: &str, bytes: &[u8]) -> io::Result<()> {
         let mut file_path = dir.to_path_buf();
         file_path.push(name);
@@ -335,9 +334,7 @@
         Ok(())
     }
 
-=======
     #[cfg(feature = "embed_params")]
->>>>>>> d0016e9b
     fn read_sapling_params(&mut self) {
         // Read Sapling Params
         use crate::SaplingParams;
@@ -368,7 +365,6 @@
             self.sapling_spend.extend_from_slice(sapling_spend);
         }
 
-<<<<<<< HEAD
         // Ensure that the sapling params are stored on disk properly as well. 
         match self.config.get_zcash_params_path() {
             Ok(zcash_params_dir) => {
@@ -387,9 +383,8 @@
                 eprintln!("{}", e);
             }
         };
-=======
+        
         Ok(())
->>>>>>> d0016e9b
     }
 
     /// Method to create a test-only version of the LightClient
