--- conflicted
+++ resolved
@@ -1135,13 +1135,8 @@
         // belong to us.
         let all_new_txs = Arc::new(RwLock::new(vec![]));
 
-<<<<<<< HEAD
-        // Create a new threadpool (max 8 threads) to scan with
-        let pool = ThreadPool::new(std::cmp::min(8, num_cpus::get()));
-=======
         // Create a new threadpool (upto 8, atleast 2 threads) to scan with
         let pool = ThreadPool::new(max(2, min(8, num_cpus::get())));
->>>>>>> 5d2b85c0
 
         // Fetch CompactBlocks in increments
         let mut pass = 0;
